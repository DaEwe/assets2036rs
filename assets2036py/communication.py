# Copyright (c) 2016 - for information on the respective copyright owner
# see the NOTICE file and/or the repository https://github.com/boschresearch/assets2036py.
#
# Licensed under the Apache License, Version 2.0 (the "License");
# you may not use this file except in compliance with the License.
# You may obtain a copy of the License at
#
#     http://www.apache.org/licenses/LICENSE-2.0
#
# Unless required by applicable law or agreed to in writing, software
# distributed under the License is distributed on an "AS IS" BASIS,
# WITHOUT WARRANTIES OR CONDITIONS OF ANY KIND, either express or implied.
# See the License for the specific language governing permissions and
# limitations under the License.

import json
import logging
import re
import time
import traceback
import uuid
from abc import ABC, abstractmethod
from collections import defaultdict
from concurrent.futures import ThreadPoolExecutor
from datetime import datetime
from queue import Queue, Empty

import paho.mqtt.client as mqtt
<<<<<<< HEAD
from dateutil import tz
=======
from assets2036py.exceptions import OperationTimeoutException, InvalidParameterException
from assets2036py import context
from inspect import signature
>>>>>>> f433bcce

from .utilities import context
from assets2036py.exceptions import OperationTimeoutException, InvalidParameterException
from inspect import signature

logger = logging.getLogger(__name__)


def create_name_regexp(namespace, assetname):
    namespace_sanitized = namespace.replace("+", "\w+?")
    assetname_sanitized = assetname.replace("+", "\w+?")
    return f"{namespace_sanitized}/{assetname_sanitized}/([A-Za-z0-9._-]*)/_meta"


def create_submodel_regexp(namespace, submodelname):
    namespace_sanitized = namespace.replace("+", "\w+?")
    submodelname_sanitized = submodelname.replace("+", "\w+?")
    return f"{namespace_sanitized}/([A-Za-z0-9._-]*)/{submodelname_sanitized}/_meta"


class CommunicationClient(ABC):

    @abstractmethod
    def connect(self, **config):
        pass

    @abstractmethod
    def join(self, timeout=None):
        pass

    @abstractmethod
    def disconnect(self):
        pass

    @abstractmethod
    def publish(self, topic, payload, **config):
        pass

    @abstractmethod
    def subscribe(self, topic, callback):
        pass

    @abstractmethod
    def on_connect(self, cb):
        pass

    @abstractmethod
    def on_disconnect(self, cb):
        pass

    @abstractmethod
    def on_message(self, cb):
        pass

    @abstractmethod
    def run(self):
        pass

    @abstractmethod
    def invoke_operation(self, operation, parameter, timeout):
        pass

    @abstractmethod
    def bind_operation(self, operation, cb):
        pass

    @abstractmethod
    def trigger_event(self, event, parameter):
        pass

    @abstractmethod
    def subscribe_event(self, event, callback):
        pass


class MockClient(CommunicationClient):

    def subscribe_event(self, event, callback):
        pass

    def trigger_event(self, event, parameter):
        pass

    def bind_operation(self, operation, cb):
        pass

    def invoke_operation(self, operation, parameter, timeout):
        pass

    def join(self, timeout=None):
        pass

    def connect(self, **config):
        logger.debug("Connecting with config %s", config)

    def disconnect(self):
        logger.debug("Disconnecting!")

    def publish(self, topic, payload, **config):
        logger.debug("Sending %s to %s with %s", payload, topic, config)

    def subscribe(self, topic, callback):
        logger.debug("Subscribed to %s", topic)

    def on_connect(self, cb):
        pass

    def on_disconnect(self, cb):
        pass

    def on_message(self, cb):
        pass

    def run(self):
        pass


class MQTTClient(CommunicationClient):

    def __init__(self, client_id):
        self._queues = defaultdict(Queue)
        self.client = mqtt.Client(f"assets2036py_{client_id}_{uuid.uuid4().hex}", clean_session=True)
        self._executor = ThreadPoolExecutor(max_workers=10)

    def join(self, timeout=None):
        # pylint: disable=protected-access
        self.client._thread.join(timeout)

    def _get_msgs_for_n_secs(self, topic, seconds):
        msgs = defaultdict(list)

        def _message_callback(_client, _userdata, message):
            logger.debug("Callback received %s from %s", message.payload, message.topic)
            msgs[message.topic].append(message.payload)

        self.subscribe(topic, _message_callback)
        time.sleep(seconds)
        self.client.unsubscribe(topic)
        return msgs

    def unsubscribe(self, topic):
        self.client.unsubscribe(topic)

    def trigger_event(self, event, parameter):
        payload = {
            "timestamp": datetime.now(tz.tzlocal()).isoformat(),
            "params": parameter
        }
        self.publish(event, json.dumps(payload), retain=False)

    def query_submodels_for_asset(self, namespace, name, seconds=1):
        msgs = self._get_msgs_for_n_secs(f"{namespace}/{name}/+/_meta", seconds)
        submodels = {}
        for topic, meta in msgs.items():
            regexp = create_name_regexp(namespace, name)
            match = re.search(regexp, topic)
            if not match:
                continue
            submodel_name = match[1]
            schema = json.loads(meta[0])
            submodels[submodel_name] = schema
        return submodels

    def query_asset_names(self, namespace, *submodel_names, seconds=3):

        asset_names = []
        for sm in submodel_names:

            regexp = create_submodel_regexp(namespace, sm)
            msgs = self._get_msgs_for_n_secs(f"{namespace}/+/{sm}/_meta", seconds)
            asset_names_for_sm = set()
            for topic in msgs:
                match = re.search(regexp, topic)
                if not match:
                    continue
                asset_name = match[1]
                asset_names_for_sm.add(asset_name)
            asset_names.append(asset_names_for_sm)
        if not asset_names:
            return set()
        if len(asset_names) == 1:
            return asset_names[0]
        return asset_names[0].intersection(*asset_names[1:])

    def invoke_operation(self, operation, parameter, timeout):
        topic = operation + "/RESP"
        self.subscribe(topic, self._on_response)
        req_id = uuid.uuid4().hex
        payload = {
            "req_id": req_id,
            "params": parameter
        }

        self.publish(operation + "/REQ", json.dumps(payload), retain=False)  # Don't resend method invocations!
        logger.debug("%s invoked with payload %s", operation, payload)
        try:
            start = time.perf_counter()
            response = self._queues[req_id].get(timeout=timeout)
            end = time.perf_counter()
            logger.debug("got response \"%s\" after %s seconds", response, end - start)
            return response
        except Empty:
            # pylint: disable=raise-missing-from
            raise OperationTimeoutException(f"{operation} timed out")

    def _on_response(self, payload):
        try:
            payload_obj = json.loads(payload)
            req_id = payload_obj["req_id"]
            self._queues[req_id].put(payload_obj["resp"])
        except KeyError as e:
            logger.error("Received invalid payload: %s", e)
        except json.JSONDecodeError as e:
            logger.error("Received invalid json: %s", e)

    def bind_operation(self, operation, cb):
        def callback_func(payload):
            # pylint: disable=bare-except
            try:
                payload_obj = json.loads(payload)
                req_id = payload_obj["req_id"]
                context.set("req_id", req_id)
                res = cb(payload_obj["params"])
                context.free()
                response = {
                    "req_id": req_id,
                    "resp": res
                }
                self.publish(operation + "/RESP", json.dumps(response), retain=False)  # Don't resend results
            except InvalidParameterException as e:
                logger.error("Callback got invalid parameters: %s", e)
            except KeyError as e:
                logger.error("Received invalid payload: %s", e)
            except json.JSONDecodeError as e:
                logger.error("Received invalid json: %s", e)
            except TypeError as e:
                logger.error("Callback got wrong number of parameters: %s", e)
            except:
<<<<<<< HEAD
                logger.error(" Exception occurred during callback execution:\n %s", traceback.format_exc())
=======
                logger.error(
                    " Exception occurred during callback execution:\n %s", traceback.format_exc())
>>>>>>> f433bcce

        self.subscribe(operation + "/REQ", lambda payload: self._executor.submit(callback_func, payload))

    def subscribe_event(self, event, callback):
        def callback_func(payload):
            # pylint: disable=bare-except
            try:
                payload_obj = json.loads(payload)
                timestamp = payload_obj["timestamp"]
                params = payload_obj["params"]
                callback(params, timestamp)
            except InvalidParameterException as e:
                logger.error("Callback got invalid parameters: %s", e)
            except KeyError as e:
                logger.error("Received invalid payload: %s", e)
            except json.JSONDecodeError as e:
                logger.error("Received invalid json: %s", e)
            except TypeError as e:
                logger.error("Callback got wrong number of parameters: %s", e)
            except:
<<<<<<< HEAD
                logger.error(" Exception occurred during callback execution:\n%s", traceback.format_exc())
=======
                logger.error(
                    " Exception occurred during callback execution:\n%s", traceback.format_exc())
>>>>>>> f433bcce

        self.subscribe(event, lambda payload: self._executor.submit(callback_func, payload))

    def disconnect(self):
        # pylint: disable=protected-access
        if self.client._will_topic:
            # noinspection PyProtectedMember
            self.client.publish(self.client._will_topic.decode(), self.client._will_payload.decode(), retain=True)
        self.client.disconnect()
        self.client.loop_stop()

    def on_connect(self, cb):
        self.client.on_connect = cb

    def on_disconnect(self, cb):
        self.client.on_disconnect = cb

    def on_message(self, cb):
        self.client.on_message = cb

    def connect(self, **config):
        self.client.will_set(f"{config['namespace']}/{config['endpoint_name']}/_endpoint/online", "false", retain=True)
        self.client.connect(config["host"], config["port"], keepalive=10)
        self.client.loop_start()

    def publish(self, topic, payload, **config):
        logger.debug("Sending %s to %s", payload, topic)
        self.client.publish(topic, payload, config.get("qos", 2), config.get("retain", True))

    def subscribe(self, topic, callback):

        def callback_func(client, userdata, message):
            logger.debug("Received %s from %s", message.payload, message.topic)
            if message.payload:

                # support callbacks for full info as well as payload only
                func = callback
                # support for partials
                if hasattr(callback,"func"):
                    func = callback.func

                if len(signature(func).parameters) < 3:
                    callback(message.payload)
                else:
                    callback(client, userdata, message)
            else:
                logger.debug("Ignored empty message on %s", message.topic)

        self.client.message_callback_add(topic, lambda c, u, m: self._executor.submit(callback_func, c, u, m))
        self.client.subscribe(topic, 2)
        logger.debug("Subscribed to %s", topic)

    def run(self):
        pass
        # self.client.loop_start()<|MERGE_RESOLUTION|>--- conflicted
+++ resolved
@@ -24,16 +24,8 @@
 from concurrent.futures import ThreadPoolExecutor
 from datetime import datetime
 from queue import Queue, Empty
-
 import paho.mqtt.client as mqtt
-<<<<<<< HEAD
 from dateutil import tz
-=======
-from assets2036py.exceptions import OperationTimeoutException, InvalidParameterException
-from assets2036py import context
-from inspect import signature
->>>>>>> f433bcce
-
 from .utilities import context
 from assets2036py.exceptions import OperationTimeoutException, InvalidParameterException
 from inspect import signature
@@ -271,12 +263,7 @@
             except TypeError as e:
                 logger.error("Callback got wrong number of parameters: %s", e)
             except:
-<<<<<<< HEAD
                 logger.error(" Exception occurred during callback execution:\n %s", traceback.format_exc())
-=======
-                logger.error(
-                    " Exception occurred during callback execution:\n %s", traceback.format_exc())
->>>>>>> f433bcce
 
         self.subscribe(operation + "/REQ", lambda payload: self._executor.submit(callback_func, payload))
 
@@ -297,12 +284,7 @@
             except TypeError as e:
                 logger.error("Callback got wrong number of parameters: %s", e)
             except:
-<<<<<<< HEAD
                 logger.error(" Exception occurred during callback execution:\n%s", traceback.format_exc())
-=======
-                logger.error(
-                    " Exception occurred during callback execution:\n%s", traceback.format_exc())
->>>>>>> f433bcce
 
         self.subscribe(event, lambda payload: self._executor.submit(callback_func, payload))
 
